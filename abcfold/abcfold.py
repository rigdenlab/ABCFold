import configparser
import http.server
import json
import os
import shutil
import socketserver
import sys
import tempfile
<<<<<<< HEAD
=======
import textwrap
>>>>>>> 49ae5cfa
import webbrowser
from pathlib import Path

from jinja2 import Environment, FileSystemLoader

from abcfold.abc_script_utils import check_input_json, make_dir, setup_logger
from abcfold.add_mmseqs_msa import add_msa_to_json
from abcfold.argparse_utils import (alphafold_argparse_util,
                                    boltz_argparse_util, chai_argparse_util,
                                    custom_template_argpase_util,
                                    main_argpase_util, mmseqs2_argparse_util,
                                    prediction_argparse_util)
from abcfold.plots.plotter import (NoCacheHTTPRequestHandler,
                                   get_all_cif_files, get_model_data,
                                   get_model_sequence_data,
                                   output_open_html_script, plots,
                                   render_template)
from abcfold.processoutput.alphafold3 import AlphafoldOutput
from abcfold.processoutput.boltz import BoltzOutput
from abcfold.processoutput.chai import ChaiOutput
from abcfold.processoutput.utils import (get_gap_indicies,
                                         insert_none_by_minus_one)
from abcfold.run_alphafold3 import run_alphafold3

logger = setup_logger()

<<<<<<< HEAD
HTML_DIR = Path(__file__).parent / "html"
HTML_TEMPLATE = HTML_DIR.joinpath("abcfold.html.jinja2")
=======
HTML_DIR = Path(__file__).parent / 'html'
HTML_TEMPLATE = HTML_DIR.joinpath('abcfold.html.jinja2')
>>>>>>> 49ae5cfa
PLOTS_DIR = ".plots"
PORT = 8000


def run(args, config, defaults, config_file):
    """Run ABCFold

    Args:
        args (argparse.Namespace): Arguments from the command line
        config (configparser.SafeConfigParser): Config parser object
        defaults (dict): Default values from the config file
        config_file (Path): Path to the config file


    Raises:
        SystemExit: If the database directory or model parameters directory is not found


    """
    outputs = []

    args.output_dir = Path(args.output_dir)

    if args.mmseqs2:
        logger.error("MMSeqs2 Selected, all other MSAs will be ignored")

    make_dir(args.output_dir, overwrite=args.override)
    make_dir(args.output_dir.joinpath(PLOTS_DIR))

    updated_config = False
    if args.model_params != defaults["model_params"]:
        config.set("Databases", "model_params", args.model_params)
        updated_config = True
    if args.database_dir != defaults["database_dir"]:
        config.set("Databases", "database_dir", args.database_dir)
        updated_config = True
    if updated_config:
        with open(config_file, "w") as f:
            config.write(f)

    if not args.database_dir or not Path(args.database_dir).exists():
        logger.error(f"Database directory not found: {args.database_dir}")
        sys.exit(1)
    elif not args.model_params or not Path(args.model_params).exists():
        logger.error(f"Model parameters directory not found: {args.model_params}")
        sys.exit(1)

    # Ensure that the input json file is valid
    args.input_json = check_input_json(
        args.input_json,
        output_dir=args.output_dir,
        use_af3_templates=args.use_af3_template_search,
    )

    with open(args.input_json, "r") as f:
        input_params = json.load(f)

    name = input_params.get("name")
    if name is None:
        logger.error("Input JSON must contain a 'name' field")
        sys.exit(1)

    if args.boltz1:
        from abcfold.boltz1.check_install import check_boltz1

        check_boltz1()
    if args.chai1:
        from abcfold.chai1.check_install import check_chai1

        check_chai1()

    with tempfile.TemporaryDirectory() as temp_dir_str:
        temp_dir = Path(temp_dir_str)
        if args.mmseqs2:
            if not args.output_json:
                input_json = Path(args.input_json)
                run_json = temp_dir.joinpath(
                    input_json.name.replace(".json", "_mmseqs.json")
                )
            else:
                run_json = Path(args.output_json)

            input_params = add_msa_to_json(
                input_json=input_json,
                templates=args.templates,
                num_templates=args.num_templates,
                custom_template=args.custom_template,
                custom_template_chain=args.custom_template_chain,
                target_id=args.target_id,
                input_params=input_params,
                output_json=run_json,
                to_file=True,
            )

        else:
            run_json = Path(args.input_json)

        if not args.alphafold3 and not args.boltz1 and not args.chai1:
            logger.info(
                "Neither AlphaFold3, Boltz-1, or Chai-1 selected. Running AlphaFold3 \
by default"
            )
            args.alphafold3 = True

        if args.alphafold3:

            run_alphafold3(
                input_json=run_json,
                output_dir=args.output_dir,
                model_params=args.model_params,
                database_dir=args.database_dir,
                number_of_models=args.number_of_models,
                num_recycles=args.num_recycles,
            )

            # Need to find the name of the af3_dir
            af3_out_dir = list(args.output_dir.iterdir())[0]
            ao = AlphafoldOutput(af3_out_dir, input_params, name)
            outputs.append(ao)
            run_json = ao.input_json

        if args.boltz1:
            from abcfold.run_boltz import run_boltz

            run_boltz(
                input_json=run_json,
                output_dir=args.output_dir,
                save_input=args.save_input,
                number_of_models=args.number_of_models,
                num_recycles=args.num_recycles,
            )
            bolt_out_dir = list(args.output_dir.glob("boltz_results*"))[0]
            bo = BoltzOutput(bolt_out_dir, input_params, name)
            bo.add_plddt_to_cif()
            outputs.append(bo)

        if args.chai1:
            from abcfold.run_chai1 import run_chai

            chai_output_dir = args.output_dir.joinpath("chai1")
            run_chai(
                input_json=run_json,
                output_dir=chai_output_dir,
                save_input=args.save_input,
                number_of_models=args.number_of_models,
                num_recycles=args.num_recycles,
            )

            co = ChaiOutput(chai_output_dir, input_params, name)
            outputs.append(co)

        plot_dict = plots(outputs, args.output_dir.joinpath(PLOTS_DIR))
<<<<<<< HEAD
=======

        # Compile data to make output page
        sequence_data = None
        programs_run = []
        alphafold_models = {'models': []}
        if args.alphafold3:
            programs_run.append("AlphaFold3")
            for seed in ao.output.keys():
                for idx in ao.output[seed].keys():
                    model = ao.output[seed][idx]['cif']
                    model.check_clashes()
                    if sequence_data is None:
                        sequence_data = model.get_model_sequence_data()
                    model_data = get_model_data(model,
                                                plot_dict,
                                                "AlphaFold3",
                                                args.output_dir)
                    alphafold_models['models'].append(model_data)

        boltz_models = {'models': []}
        if args.boltz1:
            programs_run.append("Boltz-1")
            for idx in bo.output.keys():
                model = bo.output[idx]['cif']
                model.check_clashes()
                if sequence_data is None:
                    sequence_data = model.get_model_sequence_data()
                model_data = get_model_data(model,
                                            plot_dict,
                                            "Boltz-1",
                                            args.output_dir)
                boltz_models['models'].append(model_data)

        chai_models = {'models': []}
        if args.chai1:
            programs_run.append("Chai-1")
            for idx in co.output.keys():
                if idx >= 0:
                    model = co.output[idx]['cif']
                    model.check_clashes()
                    if sequence_data is None:
                        sequence_data = model.get_model_sequence_data()
                    model_data = get_model_data(model,
                                                plot_dict,
                                                "Chai-1",
                                                args.output_dir)
                    chai_models['models'].append(model_data)

        combined_models = alphafold_models["models"] + \
            boltz_models["models"] + chai_models["models"]

        sequence = ""
        for key in sequence_data.keys():
            sequence += sequence_data[key]

        chain_data = {}
        ref = 0
        for key in sequence_data.keys():
            chain_data['Chain ' + key] = (ref, len(sequence_data[key]) + ref - 1)
            ref += len(sequence_data[key])

        results_dict = {"sequence": sequence,
                        "models": combined_models,
                        "plotly_path": Path(plot_dict['plddt']).relative_to(
                            args.output_dir.resolve()).as_posix(),
                        "chain_data": chain_data}
        results_json = json.dumps(results_dict)

        if not args.output_dir.joinpath('.feature_viewer').exists():
            shutil.copytree(HTML_DIR, args.output_dir / '.feature_viewer')

        if len(programs_run) > 1:
            programs = "Structure predictions for: " + ", ".join(programs_run[:-1]) + \
                " and " + programs_run[-1]
        else:
            programs = "Structure predictions for: " + programs_run[0]

        # Create the index page
        HTML_OUT = args.output_dir.joinpath("index.html")
        html_out = Path(HTML_OUT).resolve()
        render_template(HTML_TEMPLATE, html_out,
                        # kwargs appear as variables in the template
                        abcfold_html_dir='.feature_viewer',
                        programs=programs,
                        results_json=results_json,
                        version=0.1)
        logger.info(f"Output page written to {HTML_OUT}")

        # Change to the output directory to run the server
        os.chdir(args.output_dir)

        # Make a script to open the output HTML file in the default web browser
        output_open_html_script("open_output.py", port=PORT)

        try:
            # Start the server
            with socketserver.TCPServer(("", PORT),
                                        NoCacheHTTPRequestHandler) as httpd:
                logger.info(
                    f"Serving at port {PORT}: http://localhost:{PORT}/index.html"
                    )
                logger.info("Press Ctrl+C to stop the server")
                # Open the main HTML page in the default web browser
                webbrowser.open(f"http://localhost:{PORT}/index.html")
                # Keep the server running
                httpd.serve_forever()
        except KeyboardInterrupt:
            logger.info("Server stopped")
            sys.exit(0)


def get_model_data(model, plot_dict, method, output_dir):
    """
    Get the model data for the output page

    Args:
        model (CifFile): Model object
        plot_dict (dict): Dictionary of plots
        method (str): Method used to generate the model
        output_dir (Path): Path to the output directory
    """
    model_data = {
        "model_id": model.name,
        "model_source": method,
        "model_path": model.pathway.as_posix(),
        "plddt_regions": model.plddt_regions,
        "avg_plddt": model.average_plddt,
        "h_score": model.h_score,
        "clashes": model.clashes,
        "pae_path": Path(
            plot_dict[model.pathway.as_posix()]
            ).relative_to(output_dir).as_posix()
    }
    return model_data


class NoCacheHTTPRequestHandler(http.server.SimpleHTTPRequestHandler):
    def end_headers(self):
        self.send_header("Cache-Control",
                         "no-store, no-cache, must-revalidate, max-age=0")
        self.send_header("Pragma", "no-cache")
        self.send_header("Expires", "0")
        super().end_headers()
>>>>>>> 49ae5cfa

        # Compile data to make output page
        programs_run = []
        cif_models = [
            cif_file
            for cif_list in get_all_cif_files(outputs).values()
            for cif_file in cif_list
        ]
        indicies = get_gap_indicies(*cif_models)
        index_counter = 0

        alphafold_models = {"models": []}

        if args.alphafold3:
            programs_run.append("AlphaFold3")
            for seed in ao.output.keys():
                for idx in ao.output[seed].keys():
                    model = ao.output[seed][idx]["cif"]
                    model.check_clashes()
                    plddt = model.residue_plddts

                    plddt = insert_none_by_minus_one(indicies[index_counter], plddt)
                    index_counter += 1
                    model_data = get_model_data(
                        model, plot_dict, "AlphaFold3", plddt, args.output_dir
                    )
                    alphafold_models["models"].append(model_data)

        boltz_models = {"models": []}
        if args.boltz1:
            programs_run.append("Boltz-1")
            for idx in bo.output.keys():
                model = bo.output[idx]["cif"]
                model.check_clashes()
                plddt = model.residue_plddts
                plddt = insert_none_by_minus_one(indicies[index_counter], plddt)
                index_counter += 1
                model_data = get_model_data(
                    model, plot_dict, "Boltz-1", plddt, args.output_dir
                )
                boltz_models["models"].append(model_data)

        chai_models = {"models": []}
        if args.chai1:
            programs_run.append("Chai-1")
            for idx in co.output.keys():
                if idx >= 0:
                    model = co.output[idx]["cif"]
                    model.check_clashes()
                    plddt = model.residue_plddts
                    plddt = insert_none_by_minus_one(indicies[index_counter], plddt)
                    index_counter += 1
                    model_data = get_model_data(
                        model, plot_dict, "Chai-1", plddt, args.output_dir
                    )
                    chai_models["models"].append(model_data)

        combined_models = (
            alphafold_models["models"] + boltz_models["models"] + chai_models["models"]
        )

        sequence_data = get_model_sequence_data(cif_models)
        sequence = ""
        for key in sequence_data.keys():
            sequence += sequence_data[key]
        chain_data = {}
        ref = 0
        for key in sequence_data.keys():
            chain_data["Chain " + key] = (ref, len(sequence_data[key]) + ref - 1)
            ref += len(sequence_data[key])
        results_dict = {
            "sequence": sequence,
            "models": combined_models,
            "plotly_path": Path(plot_dict["plddt"])
            .relative_to(args.output_dir.resolve())
            .as_posix(),
            "chain_data": chain_data,
        }
        results_json = json.dumps(results_dict)

        if not args.output_dir.joinpath(".feature_viewer").exists():
            shutil.copytree(HTML_DIR, args.output_dir / ".feature_viewer")

        if len(programs_run) > 1:
            programs = (
                "Structure predictions for: "
                + ", ".join(programs_run[:-1])
                + " and "
                + programs_run[-1]
            )
        else:
            programs = "Structure predictions for: " + programs_run[0]

        # Create the index page
        HTML_OUT = args.output_dir.joinpath("index.html")
        html_out = Path(HTML_OUT).resolve()
        render_template(
            HTML_TEMPLATE,
            html_out,
            # kwargs appear as variables in the template
            abcfold_html_dir=".feature_viewer",
            programs=programs,
            results_json=results_json,
            version=0.1,
        )
        logger.info(f"Output page written to {HTML_OUT}")

        # Change to the output directory to run the server
        os.chdir(args.output_dir)

        # Make a script to open the output HTML file in the default web browser
        output_open_html_script("open_output.py", port=PORT)

        try:
            # Start the server
            with socketserver.TCPServer(("", PORT), NoCacheHTTPRequestHandler) as httpd:
                logger.info(
                    f"Serving at port {PORT}: http://localhost:{PORT}/index.html"
                )
                logger.info("Press Ctrl+C to stop the server")
                # Open the main HTML page in the default web browser
                webbrowser.open(f"http://localhost:{PORT}/index.html")
                # Keep the server running
                httpd.serve_forever()
        except KeyboardInterrupt:
            logger.info("Server stopped")
            sys.exit(0)


def render_template(in_file_path, out_file_path, **kwargs):
    """
    Templates the given file with the keyword arguments.

    Args:
        in_file_path (Path): The path to the template.
        out_file_path (Path): The path to output the templated file.
        **kwargs (dict): Variables to use in templating.
    """
    env = Environment(
        loader=FileSystemLoader(in_file_path.parent),
        keep_trailing_newline=True)
    template = env.get_template(in_file_path.name)
    output = template.render(**kwargs)
    with open(str(out_file_path), "w") as f:
        f.write(output)


def output_open_html_script(file_out: str, port: int = 8000):
    """
    Make a python script to open the output HTML file in the default web browser

    Args:
        file_out (str): Path to the output script
        port (int): Port to run the server on
    """

    script = f"""
    import http.server
    import socketserver
    import webbrowser
    import sys

    class NoCacheHTTPRequestHandler(http.server.SimpleHTTPRequestHandler):
        def end_headers(self):
            self.send_header("Cache-Control",
                            "no-store, no-cache, must-revalidate, max-age=0")
            self.send_header("Pragma", "no-cache")
            self.send_header("Expires", "0")
            super().end_headers()

    try:
        with socketserver.TCPServer(("", PORT),
                                    NoCacheHTTPRequestHandler) as httpd:
            print(
                f"Serving at port {PORT}: http://localhost:{PORT}/index.html"
                )
            print("Press Ctrl+C to stop the server")
            webbrowser.open(f"http://localhost:{PORT}/index.html")
            httpd.serve_forever()
    except KeyboardInterrupt:
        print("Server stopped")
        sys.exit(0)
    """

    script = textwrap.dedent(script)
    with open(file_out, "w") as f:
        f.write(script)


def main():
    """
    Run AlphaFold3 / Boltz1 / Chai-1
    """
    import argparse

    parser = argparse.ArgumentParser(description="Run AlphaFold3 / Boltz1 / Chai-1")

    defaults = {}
    config_file = Path(__file__).parent.joinpath("data", "config.ini")
    config = configparser.SafeConfigParser()

    if config_file.exists():
        config.read(str(config_file))
        defaults.update(dict(config.items("Databases")))

    parser = main_argpase_util(parser)
    parser = alphafold_argparse_util(parser)
    parser = boltz_argparse_util(parser)
    parser = chai_argparse_util(parser)
    parser = mmseqs2_argparse_util(parser)
    parser = custom_template_argpase_util(parser)
    parser = prediction_argparse_util(parser)

    parser.set_defaults(**defaults)
    args = parser.parse_args()

    run(
        args,
        config,
        defaults,
        config_file,
    )


if __name__ == "__main__":
    main()<|MERGE_RESOLUTION|>--- conflicted
+++ resolved
@@ -1,19 +1,12 @@
 import configparser
-import http.server
 import json
 import os
 import shutil
 import socketserver
 import sys
 import tempfile
-<<<<<<< HEAD
-=======
-import textwrap
->>>>>>> 49ae5cfa
 import webbrowser
 from pathlib import Path
-
-from jinja2 import Environment, FileSystemLoader
 
 from abcfold.abc_script_utils import check_input_json, make_dir, setup_logger
 from abcfold.add_mmseqs_msa import add_msa_to_json
@@ -22,7 +15,7 @@
                                     custom_template_argpase_util,
                                     main_argpase_util, mmseqs2_argparse_util,
                                     prediction_argparse_util)
-from abcfold.plots.plotter import (NoCacheHTTPRequestHandler,
+from abcfold.plots.plotter import (PORT, NoCacheHTTPRequestHandler,
                                    get_all_cif_files, get_model_data,
                                    get_model_sequence_data,
                                    output_open_html_script, plots,
@@ -36,15 +29,9 @@
 
 logger = setup_logger()
 
-<<<<<<< HEAD
 HTML_DIR = Path(__file__).parent / "html"
 HTML_TEMPLATE = HTML_DIR.joinpath("abcfold.html.jinja2")
-=======
-HTML_DIR = Path(__file__).parent / 'html'
-HTML_TEMPLATE = HTML_DIR.joinpath('abcfold.html.jinja2')
->>>>>>> 49ae5cfa
 PLOTS_DIR = ".plots"
-PORT = 8000
 
 
 def run(args, config, defaults, config_file):
@@ -195,152 +182,6 @@
             outputs.append(co)
 
         plot_dict = plots(outputs, args.output_dir.joinpath(PLOTS_DIR))
-<<<<<<< HEAD
-=======
-
-        # Compile data to make output page
-        sequence_data = None
-        programs_run = []
-        alphafold_models = {'models': []}
-        if args.alphafold3:
-            programs_run.append("AlphaFold3")
-            for seed in ao.output.keys():
-                for idx in ao.output[seed].keys():
-                    model = ao.output[seed][idx]['cif']
-                    model.check_clashes()
-                    if sequence_data is None:
-                        sequence_data = model.get_model_sequence_data()
-                    model_data = get_model_data(model,
-                                                plot_dict,
-                                                "AlphaFold3",
-                                                args.output_dir)
-                    alphafold_models['models'].append(model_data)
-
-        boltz_models = {'models': []}
-        if args.boltz1:
-            programs_run.append("Boltz-1")
-            for idx in bo.output.keys():
-                model = bo.output[idx]['cif']
-                model.check_clashes()
-                if sequence_data is None:
-                    sequence_data = model.get_model_sequence_data()
-                model_data = get_model_data(model,
-                                            plot_dict,
-                                            "Boltz-1",
-                                            args.output_dir)
-                boltz_models['models'].append(model_data)
-
-        chai_models = {'models': []}
-        if args.chai1:
-            programs_run.append("Chai-1")
-            for idx in co.output.keys():
-                if idx >= 0:
-                    model = co.output[idx]['cif']
-                    model.check_clashes()
-                    if sequence_data is None:
-                        sequence_data = model.get_model_sequence_data()
-                    model_data = get_model_data(model,
-                                                plot_dict,
-                                                "Chai-1",
-                                                args.output_dir)
-                    chai_models['models'].append(model_data)
-
-        combined_models = alphafold_models["models"] + \
-            boltz_models["models"] + chai_models["models"]
-
-        sequence = ""
-        for key in sequence_data.keys():
-            sequence += sequence_data[key]
-
-        chain_data = {}
-        ref = 0
-        for key in sequence_data.keys():
-            chain_data['Chain ' + key] = (ref, len(sequence_data[key]) + ref - 1)
-            ref += len(sequence_data[key])
-
-        results_dict = {"sequence": sequence,
-                        "models": combined_models,
-                        "plotly_path": Path(plot_dict['plddt']).relative_to(
-                            args.output_dir.resolve()).as_posix(),
-                        "chain_data": chain_data}
-        results_json = json.dumps(results_dict)
-
-        if not args.output_dir.joinpath('.feature_viewer').exists():
-            shutil.copytree(HTML_DIR, args.output_dir / '.feature_viewer')
-
-        if len(programs_run) > 1:
-            programs = "Structure predictions for: " + ", ".join(programs_run[:-1]) + \
-                " and " + programs_run[-1]
-        else:
-            programs = "Structure predictions for: " + programs_run[0]
-
-        # Create the index page
-        HTML_OUT = args.output_dir.joinpath("index.html")
-        html_out = Path(HTML_OUT).resolve()
-        render_template(HTML_TEMPLATE, html_out,
-                        # kwargs appear as variables in the template
-                        abcfold_html_dir='.feature_viewer',
-                        programs=programs,
-                        results_json=results_json,
-                        version=0.1)
-        logger.info(f"Output page written to {HTML_OUT}")
-
-        # Change to the output directory to run the server
-        os.chdir(args.output_dir)
-
-        # Make a script to open the output HTML file in the default web browser
-        output_open_html_script("open_output.py", port=PORT)
-
-        try:
-            # Start the server
-            with socketserver.TCPServer(("", PORT),
-                                        NoCacheHTTPRequestHandler) as httpd:
-                logger.info(
-                    f"Serving at port {PORT}: http://localhost:{PORT}/index.html"
-                    )
-                logger.info("Press Ctrl+C to stop the server")
-                # Open the main HTML page in the default web browser
-                webbrowser.open(f"http://localhost:{PORT}/index.html")
-                # Keep the server running
-                httpd.serve_forever()
-        except KeyboardInterrupt:
-            logger.info("Server stopped")
-            sys.exit(0)
-
-
-def get_model_data(model, plot_dict, method, output_dir):
-    """
-    Get the model data for the output page
-
-    Args:
-        model (CifFile): Model object
-        plot_dict (dict): Dictionary of plots
-        method (str): Method used to generate the model
-        output_dir (Path): Path to the output directory
-    """
-    model_data = {
-        "model_id": model.name,
-        "model_source": method,
-        "model_path": model.pathway.as_posix(),
-        "plddt_regions": model.plddt_regions,
-        "avg_plddt": model.average_plddt,
-        "h_score": model.h_score,
-        "clashes": model.clashes,
-        "pae_path": Path(
-            plot_dict[model.pathway.as_posix()]
-            ).relative_to(output_dir).as_posix()
-    }
-    return model_data
-
-
-class NoCacheHTTPRequestHandler(http.server.SimpleHTTPRequestHandler):
-    def end_headers(self):
-        self.send_header("Cache-Control",
-                         "no-store, no-cache, must-revalidate, max-age=0")
-        self.send_header("Pragma", "no-cache")
-        self.send_header("Expires", "0")
-        super().end_headers()
->>>>>>> 49ae5cfa
 
         # Compile data to make output page
         programs_run = []
@@ -470,66 +311,6 @@
             sys.exit(0)
 
 
-def render_template(in_file_path, out_file_path, **kwargs):
-    """
-    Templates the given file with the keyword arguments.
-
-    Args:
-        in_file_path (Path): The path to the template.
-        out_file_path (Path): The path to output the templated file.
-        **kwargs (dict): Variables to use in templating.
-    """
-    env = Environment(
-        loader=FileSystemLoader(in_file_path.parent),
-        keep_trailing_newline=True)
-    template = env.get_template(in_file_path.name)
-    output = template.render(**kwargs)
-    with open(str(out_file_path), "w") as f:
-        f.write(output)
-
-
-def output_open_html_script(file_out: str, port: int = 8000):
-    """
-    Make a python script to open the output HTML file in the default web browser
-
-    Args:
-        file_out (str): Path to the output script
-        port (int): Port to run the server on
-    """
-
-    script = f"""
-    import http.server
-    import socketserver
-    import webbrowser
-    import sys
-
-    class NoCacheHTTPRequestHandler(http.server.SimpleHTTPRequestHandler):
-        def end_headers(self):
-            self.send_header("Cache-Control",
-                            "no-store, no-cache, must-revalidate, max-age=0")
-            self.send_header("Pragma", "no-cache")
-            self.send_header("Expires", "0")
-            super().end_headers()
-
-    try:
-        with socketserver.TCPServer(("", PORT),
-                                    NoCacheHTTPRequestHandler) as httpd:
-            print(
-                f"Serving at port {PORT}: http://localhost:{PORT}/index.html"
-                )
-            print("Press Ctrl+C to stop the server")
-            webbrowser.open(f"http://localhost:{PORT}/index.html")
-            httpd.serve_forever()
-    except KeyboardInterrupt:
-        print("Server stopped")
-        sys.exit(0)
-    """
-
-    script = textwrap.dedent(script)
-    with open(file_out, "w") as f:
-        f.write(script)
-
-
 def main():
     """
     Run AlphaFold3 / Boltz1 / Chai-1
