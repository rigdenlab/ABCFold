# import numpy as np
import logging
from pathlib import Path
from typing import Any, Dict, List, Union

import plotly.express as px
import plotly.graph_objects as go
import plotly.offline as pyo

from abcfold.processoutput.file_handlers import CifFile
from abcfold.processoutput.utils import (get_gap_indicies,
                                         insert_none_by_indices)

logger = logging.getLogger("logger")


def plot_plddt(
    cif_models_dict: Dict[str, List[CifFile]],
    output_name: Union[str, Path],
    line_width: float = 1.6,
    dash: str = "dot",
    chain_line_occupancy: float = 0.8,
    show: bool = False,
    include_plotlyjs: bool = True,
) -> None:
    """
    Plots the pLDDT distribution of the models in the dictionary of cif models. Outputs
    and html file with the plot.

    Args:
        cif_models_dict: Dictionary of cif models to plot. The keys are the source of
            the models and the values are lists of CifFile objects.
            e.g. {"Alphafold3": [CifFile, CifFile, ...], "Boltz-1": [CifFile, ...],
            "Chai-1": [CifFile, ...]}

        output_name: Path to the output html file.
        line_width: Width of the lines in the plot.
        dash: Dash style of the lines in the plot.
        chain_line_occupancy: Opacity of the chain lines in the plot.
        show: If True, the plot will be displayed in the browser.

    Returns:
        None

    Outputs:
        An html file with the plot.
    """

    fig = go.Figure()
    fig.update_xaxes(showgrid=True, gridwidth=1, gridcolor="LightGrey")
    fig.update_yaxes(showgrid=True, gridwidth=1, gridcolor="LightGrey")

    colours = list(px.colors.qualitative.T10)
    method_colours = {
        "Alphafold3": px.colors.qualitative.Set1,
        "Boltz-1": px.colors.qualitative.Set2,
        "Chai-1": px.colors.qualitative.Prism,
    }

    colour_index = 0
    line_ranges: dict = {}

    cif_models = [
        cif_file for cif_files in cif_models_dict.values() for cif_file in cif_files
    ]
    indicies = get_gap_indicies(*cif_models)

<<<<<<< HEAD
    indicies_index = 0
    for i, (key, cif_models) in enumerate(cif_models_dict.items()):
        for cif_model in cif_models:

            plddt = cif_model.residue_plddts

            plddt = insert_none_by_indices(indicies[indicies_index], plddt)

            indicies_index += 1
=======
    for method, cif_models in cif_models_dict.items():
        for cif_model in cif_models:
            model_index = int(cif_model.name.split("_")[-1])
            color_list = method_colours.get(method, colours)
            color = color_list[model_index % len(color_list)]
            plddt = cif_model.residue_plddts
            counter = 0
>>>>>>> 574b5081
            chain_ranges = {
                chain: len(plddt)
                for chain, plddt in cif_model.residue_plddt_per_chain.items()
            }
<<<<<<< HEAD
            line_ranges = {
                chain: max(chain_ranges[chain], line_ranges.get(chain, 0))
                for chain in chain_ranges
            }
=======

            for chain, chain_range in chain_ranges.items():
                counter += chain_range[-1]
                chain_name = f"Chain {chain}"

                if chain_name not in added_lines:
                    fig.add_vline(
                        x=counter,
                        line=dict(
                            color=colours[colour_index % len(colours)], dash="dash"
                        ),
                        opacity=chain_line_occupancy,
                        annotation_text=Bold(chain_name),
                        annotation_font_size=15,
                        annotation_position="top left",
                        annotation_textangle=-90,
                    )

                    colour_index += 1
                    added_lines.append(chain_name)
>>>>>>> 574b5081

            trace = go.Scatter(
                x=list(range(len(plddt))),
                y=plddt,
                mode="lines",
                legendgroup=method,
                legendgrouptitle_text=Bold(method),
                name=f"Model {model_index + 1}",
                line=dict(dash=dash, width=line_width, color=color),
                visible=True,  # Ensure traces start as visible
                showlegend=True,
            )
<<<<<<< HEAD

    counter = 0
    for chain, chain_range in line_ranges.items():
        chain_name = f"Chain {chain}"
        counter += chain_range
        fig.add_vline(
            x=counter - 1,
            line=dict(color=colours[colour_index % len(colours)], dash="dash"),
            opacity=chain_line_occupancy,
            annotation_text=Bold(chain_name),
            annotation_font_size=15,
            annotation_position="top left",
            annotation_textangle=-90,
        )

        colour_index += 1

    models_no = len(cif_models)
    sources = i + 1
=======
            fig.add_trace(trace)
>>>>>>> 574b5081

    # Create buttons for each model
    buttons = []
    num_models = len(cif_models_dict[next(iter(cif_models_dict))])

    # Add buttons for each individual model
    for model_index in range(num_models):
        button: Dict[str, Any] = dict(
            method="update",
            args=[
                {
                    "visible":
                    [i % num_models == model_index for i in range(len(fig.data))]
                },
                {"showlegend": True}
            ],
            label=f"Model {model_index + 1}",
        )
        for i in range(model_index, len(fig.data), num_models):
            button["args"][0]["visible"][i] = True
        buttons.append(button)

    # Add a button to show all traces
    buttons.append(
        dict(
            method="update",
            args=[
                {"visible": [True] * len(fig.data)},
                {"showlegend": True}
            ],
            label="All",
        )
    )

    # Add the updatemenu to the layout
    fig.update_layout(
        updatemenus=[
            dict(
                type="buttons",
                showactive=True,
                buttons=buttons,
                direction="left",
                x=0.5,
                xanchor="center",
                y=-0.1,
                yanchor="top",
            )
        ],
        xaxis_title=Bold("Residue Number"),
        yaxis_title=Bold("pLDDT Score"),
        title=Bold("pLDDT Distribution"),
        plot_bgcolor="white",
    )

    if show:
        fig.show()

    output_name = Path(output_name)

    if output_name.suffix == "":
        output_name = output_name.with_suffix(".html")

    if include_plotlyjs:
        fig.write_html(str(output_name))
    else:
        div = pyo.plot(fig, include_plotlyjs=False, output_type="div")
        output_name = output_name.with_suffix(".div.html")
        with open(output_name, "w") as f:
            f.write(div)


def Bold(string):
    return f"<b>{string}</b>"<|MERGE_RESOLUTION|>--- conflicted
+++ resolved
@@ -57,7 +57,6 @@
         "Chai-1": px.colors.qualitative.Prism,
     }
 
-    colour_index = 0
     line_ranges: dict = {}
 
     cif_models = [
@@ -65,56 +64,27 @@
     ]
     indicies = get_gap_indicies(*cif_models)
 
-<<<<<<< HEAD
-    indicies_index = 0
-    for i, (key, cif_models) in enumerate(cif_models_dict.items()):
+    for method, cif_models in cif_models_dict.items():
+        indicies_index = 0
+
         for cif_model in cif_models:
+            model_index = int(cif_model.name.split("_")[-1])
+            color_list = method_colours.get(method, colours)
+            color = color_list[model_index % len(color_list)]
 
             plddt = cif_model.residue_plddts
 
             plddt = insert_none_by_indices(indicies[indicies_index], plddt)
 
             indicies_index += 1
-=======
-    for method, cif_models in cif_models_dict.items():
-        for cif_model in cif_models:
-            model_index = int(cif_model.name.split("_")[-1])
-            color_list = method_colours.get(method, colours)
-            color = color_list[model_index % len(color_list)]
-            plddt = cif_model.residue_plddts
-            counter = 0
->>>>>>> 574b5081
             chain_ranges = {
                 chain: len(plddt)
                 for chain, plddt in cif_model.residue_plddt_per_chain.items()
             }
-<<<<<<< HEAD
             line_ranges = {
                 chain: max(chain_ranges[chain], line_ranges.get(chain, 0))
                 for chain in chain_ranges
             }
-=======
-
-            for chain, chain_range in chain_ranges.items():
-                counter += chain_range[-1]
-                chain_name = f"Chain {chain}"
-
-                if chain_name not in added_lines:
-                    fig.add_vline(
-                        x=counter,
-                        line=dict(
-                            color=colours[colour_index % len(colours)], dash="dash"
-                        ),
-                        opacity=chain_line_occupancy,
-                        annotation_text=Bold(chain_name),
-                        annotation_font_size=15,
-                        annotation_position="top left",
-                        annotation_textangle=-90,
-                    )
-
-                    colour_index += 1
-                    added_lines.append(chain_name)
->>>>>>> 574b5081
 
             trace = go.Scatter(
                 x=list(range(len(plddt))),
@@ -127,29 +97,7 @@
                 visible=True,  # Ensure traces start as visible
                 showlegend=True,
             )
-<<<<<<< HEAD
-
-    counter = 0
-    for chain, chain_range in line_ranges.items():
-        chain_name = f"Chain {chain}"
-        counter += chain_range
-        fig.add_vline(
-            x=counter - 1,
-            line=dict(color=colours[colour_index % len(colours)], dash="dash"),
-            opacity=chain_line_occupancy,
-            annotation_text=Bold(chain_name),
-            annotation_font_size=15,
-            annotation_position="top left",
-            annotation_textangle=-90,
-        )
-
-        colour_index += 1
-
-    models_no = len(cif_models)
-    sources = i + 1
-=======
             fig.add_trace(trace)
->>>>>>> 574b5081
 
     # Create buttons for each model
     buttons = []
@@ -161,10 +109,11 @@
             method="update",
             args=[
                 {
-                    "visible":
-                    [i % num_models == model_index for i in range(len(fig.data))]
+                    "visible": [
+                        i % num_models == model_index for i in range(len(fig.data))
+                    ]
                 },
-                {"showlegend": True}
+                {"showlegend": True},
             ],
             label=f"Model {model_index + 1}",
         )
@@ -176,10 +125,7 @@
     buttons.append(
         dict(
             method="update",
-            args=[
-                {"visible": [True] * len(fig.data)},
-                {"showlegend": True}
-            ],
+            args=[{"visible": [True] * len(fig.data)}, {"showlegend": True}],
             label="All",
         )
     )
