--- conflicted
+++ resolved
@@ -4,8 +4,6 @@
 import warnings
 from abc import ABC
 from enum import Enum
-from itertools import groupby
-from operator import itemgetter
 from pathlib import Path
 from typing import Dict, List, Optional, Tuple, Union
 
@@ -153,31 +151,12 @@
         super().__init__(cif_file)
         self.cif_file = Path(cif_file)
         self.clashes = 0
+        self.clashes = 0
         self.model = self.load_cif_file()
-<<<<<<< HEAD
         self.__ligand_plddts = None
         self.__plddts = None
         self.__residue_plddts = None
         self.__h_score = None
-=======
-        self.atom_plddt_per_chain = self.get_plddt_per_atom()
-        self.residue_plddt_per_chain = self.get_plddt_per_residue()
-        self.ligand_plddt = self.get_plddt_per_ligand()
-        self.__plddts = [
-            plddts for plddts in self.atom_plddt_per_chain.values()
-            for plddts in plddts
-        ]
-        self.__residue_plddts = [
-            plddts
-            for plddts in self.residue_plddt_per_chain.values()
-            for plddts in plddts
-        ]
-        self.__ligand_plddts = [
-            plddts for plddts in self.ligand_plddt.values() for plddts in plddts
-        ]
-        self.__plddt_regions = self.get_plddt_regions()
-        self.__h_score = self.calculate_h_score()
->>>>>>> 49ae5cfa
         self.__name = self.cif_file.stem
 
     @property
@@ -218,21 +197,14 @@
         """
         The average pLDDT score for the model
         """
-<<<<<<< HEAD
         return float(np.mean(self.plddts))
-=======
-        return float(np.mean(self.__plddts))
->>>>>>> 49ae5cfa
 
     @property
     def ligand_plddts(self):
         """
         The pLDDT scores for each ligand in the model
         """
-<<<<<<< HEAD
         self.__ligand_plddts = self.get_plddt_per_ligand()
-=======
->>>>>>> 49ae5cfa
         return self.__ligand_plddts
 
     @property
@@ -240,21 +212,9 @@
         """
         The H score for the model
         """
-<<<<<<< HEAD
         self.__h_score = self.calculate_h_score()
         return self.__h_score
 
-=======
-        return self.__h_score
-
-    @property
-    def plddt_regions(self):
-        """
-        The pLDDT regions for the model
-        """
-        return self.__plddt_regions
-
->>>>>>> 49ae5cfa
     def load_cif_file(self):
         """
         Load the cif file using BioPython
@@ -401,19 +361,11 @@
             if self.check_ligand(chain):
                 sequence_data[chain.id] = "".join(
                     [atom.id[0] for residue in chain for atom in residue]
-<<<<<<< HEAD
                 )
             else:
                 sequence_data[chain.id] = "".join(
                     [seq1(residue.get_resname()) for residue in chain]
                 )
-=======
-                    )
-            else:
-                sequence_data[chain.id] = "".join(
-                    [seq1(residue.get_resname()) for residue in chain]
-                    )
->>>>>>> 49ae5cfa
         return sequence_data
 
     def get_plddt_per_atom(self) -> dict:
@@ -512,38 +464,6 @@
                             plddt[chain.id] = [atom.bfactor]
         return plddt
 
-<<<<<<< HEAD
-=======
-    def get_plddt_regions(self) -> dict:
-        """
-        Get the pLDDT regions for the model
-        """
-        regions = {}
-
-        plddts_array = np.array(self.residue_plddts + self.ligand_plddts)
-        v_low = np.where(plddts_array <= 50)[0]
-        regions['v_low'] = self._get_regions(v_low)
-        low = np.where((plddts_array > 50) & (plddts_array < 70))[0]
-        regions['low'] = self._get_regions(low)
-        confident = np.where((plddts_array >= 70) & (plddts_array < 90))[0]
-        regions['confident'] = self._get_regions(confident)
-        v_confident = np.where(plddts_array >= 90)[0]
-        regions['v_high'] = self._get_regions(v_confident)
-
-        return regions
-
-    def _get_regions(self, indices):
-        """
-        Get the regions from the indices
-        """
-        regions = []
-        for _, g in groupby(enumerate(indices), lambda x: x[0] - x[1]):
-            group = (map(itemgetter(1), g))
-            group = list(map(int, group))
-            regions.append((group[0], group[-1]))
-        return regions
-
->>>>>>> 49ae5cfa
     def check_ligand(self, chain: Chain) -> bool:
         """
         Check if the chain is a ligand
@@ -790,7 +710,7 @@
                 atom_site_group_pdb.extend(["HETATM"] * chain_length)
             else:
                 atom_site_group_pdb.extend(
-                    out_dict["_atom_site.group_PDB"][counter:counter + chain_length]
+                    out_dict["_atom_site.group_PDB"][counter:counter+chain_length]
                 )
 
             counter += chain_length
